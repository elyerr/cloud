--- conflicted
+++ resolved
@@ -1,48 +1,5 @@
 <?php
 
-<<<<<<< HEAD
-$hasSQLite = (is_callable('sqlite_open') or class_exists('SQLite3'));
-$hasMySQL = is_callable('mysql_connect');
-$hasPostgreSQL = is_callable('pg_connect');
-$hasOracle = is_callable('oci_connect');
-$datadir = OC_Config::getValue('datadirectory', OC::$SERVERROOT.'/data');
-
-// Test if  .htaccess is working
-$content = "deny from all";
-file_put_contents(OC::$SERVERROOT.'/data/.htaccess', $content);
-
-$opts = array(
-	'hasSQLite' => $hasSQLite,
-	'hasMySQL' => $hasMySQL,
-	'hasPostgreSQL' => $hasPostgreSQL,
-	'hasOracle' => $hasOracle,
-	'directory' => $datadir,
-	'secureRNG' => OC_Util::secureRNG_available(),
-	'htaccessWorking' => OC_Util::ishtaccessworking(),
-	'errors' => array(),
-);
-
-if(isset($_POST['install']) AND $_POST['install']=='true') {
-	// We have to launch the installation process :
-	$e = OC_Setup::install($_POST);
-	$errors = array('errors' => $e);
-
-	if(count($e) > 0) {
-		//OC_Template::printGuestPage("", "error", array("errors" => $errors));
-		$options = array_merge($_POST, $opts, $errors);
-		OC_Template::printGuestPage("", "installation", $options);
-	}
-	else {
-		header("Location: ".OC::$WEBROOT.'/');
-		exit();
-	}
-}
-else {
-	OC_Template::printGuestPage("", "installation", $opts);
-}
-
-=======
->>>>>>> d1c0f2a7
 class OC_Setup {
 	public static function install($options) {
 		$error = array();
@@ -73,12 +30,9 @@
 			if(empty($options['dbname'])) {
 				$error[] = "$dbprettyname enter the database name.";
 			}
-<<<<<<< HEAD
-=======
 			if(substr_count($options['dbname'], '.') >= 1) {
 				$error[] = "$dbprettyname you may not use dots in the database name";
 			}
->>>>>>> d1c0f2a7
 			if($dbtype != 'oci' && empty($options['dbhost'])) {
 				$error[] = "$dbprettyname set the database host.";
 			}
@@ -101,11 +55,7 @@
 			//write the config file
 			OC_Config::setValue('datadirectory', $datadir);
 			OC_Config::setValue('dbtype', $dbtype);
-<<<<<<< HEAD
-			OC_Config::setValue('version',implode('.',OC_Util::getVersion()));
-=======
 			OC_Config::setValue('version', implode('.', OC_Util::getVersion()));
->>>>>>> d1c0f2a7
 			if($dbtype == 'mysql') {
 				$dbuser = $options['dbuser'];
 				$dbpass = $options['dbpass'];
@@ -126,52 +76,6 @@
 					);
 					return($error);
 				}
-<<<<<<< HEAD
-				else {
-					$oldUser=OC_Config::getValue('dbuser', false);
-
-					$query="SELECT user FROM mysql.user WHERE user='$dbuser'"; //this should be enough to check for admin rights in mysql
-					if(mysql_query($query, $connection)) {
-						//use the admin login data for the new database user
-
-						//add prefix to the mysql user name to prevent collisions
-						$dbusername=substr('oc_'.$username,0,16);
-						if($dbusername!=$oldUser) {
-							//hash the password so we don't need to store the admin config in the config file
-							$dbpassword=md5(time().$password);
-
-							self::createDBUser($dbusername, $dbpassword, $connection);
-
-							OC_Config::setValue('dbuser', $dbusername);
-							OC_Config::setValue('dbpassword', $dbpassword);
-						}
-
-						//create the database
-						self::createDatabase($dbname, $dbusername, $connection);
-					}
-					else {
-						if($dbuser!=$oldUser) {
-							OC_Config::setValue('dbuser', $dbuser);
-							OC_Config::setValue('dbpassword', $dbpass);
-						}
-
-						//create the database
-						self::createDatabase($dbname, $dbuser, $connection);
-					}
-
-					//fill the database if needed
-					$query="select count(*) from information_schema.tables where table_schema='$dbname' AND table_name = '{$dbtableprefix}users';";
-					$result = mysql_query($query,$connection);
-					if($result) {
-						$row=mysql_fetch_row($result);
-					}
-					if(!$result or $row[0]==0) {
-						OC_DB::createDbFromStructure('db_structure.xml');
-					}
-					mysql_close($connection);
-				}
-=======
->>>>>>> d1c0f2a7
 			}
 			elseif($dbtype == 'pgsql') {
 				$dbuser = $options['dbuser'];
@@ -193,66 +97,6 @@
 					);
 					return $error;
 				}
-<<<<<<< HEAD
-				else {
-					$e_user = pg_escape_string($dbuser);
-					//check for roles creation rights in postgresql
-					$query="SELECT 1 FROM pg_roles WHERE rolcreaterole=TRUE AND rolname='$e_user'";
-					$result = pg_query($connection, $query);
-					if($result and pg_num_rows($result) > 0) {
-						//use the admin login data for the new database user
-
-						//add prefix to the postgresql user name to prevent collisions
-						$dbusername='oc_'.$username;
-						//create a new password so we don't need to store the admin config in the config file
-						$dbpassword=md5(time());
-
-						self::pg_createDBUser($dbusername, $dbpassword, $connection);
-
-						OC_CONFIG::setValue('dbuser', $dbusername);
-						OC_CONFIG::setValue('dbpassword', $dbpassword);
-
-						//create the database
-						self::pg_createDatabase($dbname, $dbusername, $connection);
-					}
-					else {
-						OC_CONFIG::setValue('dbuser', $dbuser);
-						OC_CONFIG::setValue('dbpassword', $dbpass);
-
-						//create the database
-						self::pg_createDatabase($dbname, $dbuser, $connection);
-					}
-
-					// the connection to dbname=postgres is not needed anymore
-					pg_close($connection);
-
-					// connect to the ownCloud database (dbname=$dbname) an check if it needs to be filled
-					$dbuser = OC_CONFIG::getValue('dbuser');
-					$dbpass = OC_CONFIG::getValue('dbpassword');
-
-					$e_host = addslashes($dbhost);
-					$e_dbname = addslashes($dbname);
-					$e_user = addslashes($dbuser);
-					$e_password = addslashes($dbpass);
-
-					$connection_string = "host='$e_host' dbname='$e_dbname' user='$e_user' password='$e_password'";
-					$connection = @pg_connect($connection_string);
-					if(!$connection) {
-						$error[] = array(
-							'error' => 'PostgreSQL username and/or password not valid',
-							'hint' => 'You need to enter either an existing account or the administrator.'
-						);
-					} else {
-						$query = "select count(*) FROM pg_class WHERE relname='{$dbtableprefix}users' limit 1";
-						$result = pg_query($connection, $query);
-						if($result) {
-							$row = pg_fetch_row($result);
-						}
-						if(!$result or $row[0]==0) {
-							OC_DB::createDbFromStructure('db_structure.xml');
-						}
-					}
-=======
 			}
 			elseif($dbtype == 'oci') {
 				$dbuser = $options['dbuser'];
@@ -275,126 +119,6 @@
 						'hint' => 'You need to enter either an existing account or the administrator.'
 					);
 					return $error;
->>>>>>> d1c0f2a7
-				}
-			}
-			elseif($dbtype == 'oci') {
-				$dbuser = $options['dbuser'];
-				$dbpass = $options['dbpass'];
-				$dbname = $options['dbname'];
-				$dbtablespace = $options['dbtablespace'];
-				$dbhost = isset($options['dbhost'])?$options['dbhost']:'';
-				$dbtableprefix = isset($options['dbtableprefix']) ? $options['dbtableprefix'] : 'oc_';
-				OC_CONFIG::setValue('dbname', $dbname);
-				OC_CONFIG::setValue('dbtablespace', $dbtablespace);
-				OC_CONFIG::setValue('dbhost', $dbhost);
-				OC_CONFIG::setValue('dbtableprefix', $dbtableprefix);
-
-				$e_host = addslashes($dbhost);
-				$e_dbname = addslashes($dbname);
-				//check if the database user has admin right
-				if ($e_host == '') {
-					$easy_connect_string = $e_dbname; // use dbname as easy connect name
-				} else {
-					$easy_connect_string = '//'.$e_host.'/'.$e_dbname;
-				}
-				$connection = @oci_connect($dbuser, $dbpass, $easy_connect_string);
-				if(!$connection) {
-					$e = oci_error();
-					$error[] = array(
-						'error' => 'Oracle username and/or password not valid',
-						'hint' => 'You need to enter either an existing account or the administrator.'
-					);
-					return $error;
-				} else {
-					//check for roles creation rights in oracle
-
-					$query="SELECT count(*) FROM user_role_privs, role_sys_privs WHERE user_role_privs.granted_role = role_sys_privs.role AND privilege = 'CREATE ROLE'";
-					$stmt = oci_parse($connection, $query);
-					if (!$stmt) {
-						$entry='DB Error: "'.oci_last_error($connection).'"<br />';
-						$entry.='Offending command was: '.$query.'<br />';
-						echo($entry);
-					}
-					$result = oci_execute($stmt);
-					if($result) {
-						$row = oci_fetch_row($stmt);
-					}
-					if($result and $row[0] > 0) {
-						//use the admin login data for the new database user
-
-						//add prefix to the oracle user name to prevent collisions
-						$dbusername='oc_'.$username;
-						//create a new password so we don't need to store the admin config in the config file
-						$dbpassword=md5(time().$dbpass);
-
-						//oracle passwords are treated as identifiers:
-						//  must start with aphanumeric char
-						//  needs to be shortened to 30 bytes, as the two " needed to escape the identifier count towards the identifier length.
-						$dbpassword=substr($dbpassword, 0, 30);
-
-						self::oci_createDBUser($dbusername, $dbpassword, $dbtablespace, $connection);
-
-						OC_CONFIG::setValue('dbuser', $dbusername);
-						OC_CONFIG::setValue('dbname', $dbusername);
-						OC_CONFIG::setValue('dbpassword', $dbpassword);
-
-						//create the database not neccessary, oracle implies user = schema
-						//self::oci_createDatabase($dbname, $dbusername, $connection);
-					} else {
-
-						OC_CONFIG::setValue('dbuser', $dbuser);
-						OC_CONFIG::setValue('dbname', $dbname);
-						OC_CONFIG::setValue('dbpassword', $dbpass);
-
-						//create the database not neccessary, oracle implies user = schema
-						//self::oci_createDatabase($dbname, $dbuser, $connection);
-					}
-
-					//FIXME check tablespace exists: select * from user_tablespaces
-
-					// the connection to dbname=oracle is not needed anymore
-					oci_close($connection);
-
-					// connect to the oracle database (schema=$dbuser) an check if the schema needs to be filled
-					$dbuser = OC_CONFIG::getValue('dbuser');
-					//$dbname = OC_CONFIG::getValue('dbname');
-					$dbpass = OC_CONFIG::getValue('dbpassword');
-
-					$e_host = addslashes($dbhost);
-					$e_dbname = addslashes($dbname);
-
-					if ($e_host == '') {
-						$easy_connect_string = $e_dbname; // use dbname as easy connect name
-					} else {
-						$easy_connect_string = '//'.$e_host.'/'.$e_dbname;
-					}
-					$connection = @oci_connect($dbuser, $dbpass, $easy_connect_string);
-					if(!$connection) {
-						$error[] = array(
-							'error' => 'Oracle username and/or password not valid',
-							'hint' => 'You need to enter either an existing account or the administrator.'
-						);
-						return $error;
-					} else {
-						$query = "SELECT count(*) FROM user_tables WHERE table_name = :un";
-						$stmt = oci_parse($connection, $query);
-						$un = $dbtableprefix.'users';
-						oci_bind_by_name($stmt, ':un', $un);
-						if (!$stmt) {
-							$entry='DB Error: "'.oci_last_error($connection).'"<br />';
-							$entry.='Offending command was: '.$query.'<br />';
-							echo($entry);
-						}
-						$result = oci_execute($stmt);
-
-						if($result) {
-							$row = oci_fetch_row($stmt);
-						}
-						if(!$result or $row[0]==0) {
-							OC_DB::createDbFromStructure('db_structure.xml');
-						}
-					}
 				}
 			}
 			else {
@@ -595,9 +319,11 @@
 				$entry.='Offending command was: '.$query.'<br />';
 				echo($entry);
 			}
-		}
-		$query = "REVOKE ALL PRIVILEGES ON DATABASE \"$e_name\" FROM PUBLIC";
-		$result = pg_query($connection, $query);
+			else {
+				$query = "REVOKE ALL PRIVILEGES ON DATABASE \"$e_name\" FROM PUBLIC";
+				$result = pg_query($connection, $query);
+			}
+		}
 	}
 
 	private static function pg_createDBUser($name, $password, $connection) {
@@ -629,79 +355,6 @@
 				$entry.='Offending command was: '.$query.'<br />';
 				echo($entry);
 			}
-		}
-	}
-	/**
-	 *
-	 * @param String $name
-	 * @param String $password
-	 * @param String $tablespace
-	 * @param resource $connection
-	 */
-	private static function oci_createDBUser($name, $password, $tablespace, $connection) {
-
-		$query = "SELECT * FROM all_users WHERE USERNAME = :un";
-		$stmt = oci_parse($connection, $query);
-		if (!$stmt) {
-			$entry='DB Error: "'.oci_error($connection).'"<br />';
-			$entry.='Offending command was: '.$query.'<br />';
-			echo($entry);
-		}
-		oci_bind_by_name($stmt, ':un', $name);
-		$result = oci_execute($stmt);
-		if(!$result) {
-			$entry='DB Error: "'.oci_error($connection).'"<br />';
-			$entry.='Offending command was: '.$query.'<br />';
-			echo($entry);
-		}
-
-		if(! oci_fetch_row($stmt)) {
-			//user does not exists let's create it :)
-			//password must start with alphabetic character in oracle
-			$query = 'CREATE USER '.$name.' IDENTIFIED BY "'.$password.'" DEFAULT TABLESPACE '.$tablespace; //TODO set default tablespace
-			$stmt = oci_parse($connection, $query);
-			if (!$stmt) {
-				$entry='DB Error: "'.oci_error($connection).'"<br />';
-				$entry.='Offending command was: '.$query.'<br />';
-				echo($entry);
-			}
-			//oci_bind_by_name($stmt, ':un', $name);
-			$result = oci_execute($stmt);
-			if(!$result) {
-				$entry='DB Error: "'.oci_error($connection).'"<br />';
-				$entry.='Offending command was: '.$query.', name:'.$name.', password:'.$password.'<br />';
-				echo($entry);
-			}
-		} else { // change password of the existing role
-			$query = "ALTER USER :un IDENTIFIED BY :pw";
-			$stmt = oci_parse($connection, $query);
-			if (!$stmt) {
-				$entry='DB Error: "'.oci_error($connection).'"<br />';
-				$entry.='Offending command was: '.$query.'<br />';
-				echo($entry);
-			}
-			oci_bind_by_name($stmt, ':un', $name);
-			oci_bind_by_name($stmt, ':pw', $password);
-			$result = oci_execute($stmt);
-			if(!$result) {
-				$entry='DB Error: "'.oci_error($connection).'"<br />';
-				$entry.='Offending command was: '.$query.'<br />';
-				echo($entry);
-			}
-		}
-		// grant neccessary roles
-		$query = 'GRANT CREATE SESSION, CREATE TABLE, CREATE SEQUENCE, CREATE TRIGGER, UNLIMITED TABLESPACE TO '.$name;
-		$stmt = oci_parse($connection, $query);
-		if (!$stmt) {
-			$entry='DB Error: "'.oci_error($connection).'"<br />';
-			$entry.='Offending command was: '.$query.'<br />';
-			echo($entry);
-		}
-		$result = oci_execute($stmt);
-		if(!$result) {
-			$entry='DB Error: "'.oci_error($connection).'"<br />';
-			$entry.='Offending command was: '.$query.', name:'.$name.', password:'.$password.'<br />';
-			echo($entry);
 		}
 	}
 
