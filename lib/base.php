--- conflicted
+++ resolved
@@ -97,17 +97,12 @@
 		elseif(strpos($className, 'Sabre_')===0) {
 			$path =  str_replace('_', '/', $className) . '.php';
 		}
-<<<<<<< HEAD
 		elseif(strpos($className, 'Symfony\\Component\\Routing\\')===0) {
 			$path = 'symfony/routing/'.str_replace('\\', '/', $className) . '.php';
 		}
-=======
-		
 		elseif(strpos($className, 'Sabre\\VObject')===0) {
-		  $path = '3rdparty/'.str_replace('\\', '/', $className) . '.php';
-		}
-
->>>>>>> b2b84f3a
+			$path = str_replace('\\', '/', $className) . '.php';
+		}
 		elseif(strpos($className, 'Test_')===0) {
 			$path =  'tests/lib/'.strtolower(str_replace('_', '/', substr($className, 5)) . '.php');
 		}else{
