<?php

/**
 * Class for utility functions
 *
 */
class OC_Util {
	public static $scripts = array();
	public static $styles = array();
	public static $headers = array();
	private static $rootMounted = false;
	private static $fsSetup = false;

	private static function initLocalStorageRootFS() {
		// mount local file backend as root
		$configDataDirectory = OC_Config::getValue("datadirectory", OC::$SERVERROOT . "/data");
		//first set up the local "root" storage
		\OC\Files\Filesystem::initMounts();
		if (!self::$rootMounted) {
			\OC\Files\Filesystem::mount('\OC\Files\Storage\Local', array('datadir' => $configDataDirectory), '/');
			self::$rootMounted = true;
		}
	}

	/**
	 * mounting an object storage as the root fs will in essence remove the
	 * necessity of a data folder being present.
	 * TODO make home storage aware of this and use the object storage instead of local disk access
	 *
	 * @param array $config containing 'class' and optional 'arguments'
	 */
	private static function initObjectStoreRootFS($config) {
		// check misconfiguration
		if (empty($config['class'])) {
			\OCP\Util::writeLog('files', 'No class given for objectstore', \OCP\Util::ERROR);
		}
		if (!isset($config['arguments'])) {
			$config['arguments'] = array();
		}

		// instantiate object store implementation
		$config['arguments']['objectstore'] = new $config['class']($config['arguments']);
		// mount with plain / root object store implementation
		$config['class'] = '\OC\Files\ObjectStore\ObjectStoreStorage';

		// mount object storage as root
		\OC\Files\Filesystem::initMounts();
		if (!self::$rootMounted) {
			\OC\Files\Filesystem::mount($config['class'], $config['arguments'], '/');
			self::$rootMounted = true;
		}
	}

	/**
	 * Can be set up
	 *
	 * @param string $user
	 * @return boolean
	 * @description configure the initial filesystem based on the configuration
	 */
	public static function setupFS($user = '') {
		//setting up the filesystem twice can only lead to trouble
		if (self::$fsSetup) {
			return false;
		}

		// If we are not forced to load a specific user we load the one that is logged in
		if ($user == "" && OC_User::isLoggedIn()) {
			$user = OC_User::getUser();
		}

		// load all filesystem apps before, so no setup-hook gets lost
		OC_App::loadApps(array('filesystem'));

		// the filesystem will finish when $user is not empty,
		// mark fs setup here to avoid doing the setup from loading
		// OC_Filesystem
		if ($user != '') {
			self::$fsSetup = true;
		}

		//check if we are using an object storage
		$objectStore = OC_Config::getValue('objectstore');
		if (isset($objectStore)) {
			self::initObjectStoreRootFS($objectStore);
		} else {
			self::initLocalStorageRootFS();
		}

		if ($user != '' && !OCP\User::userExists($user)) {
			return false;
		}

		//if we aren't logged in, there is no use to set up the filesystem
		if ($user != "") {
			\OC\Files\Filesystem::addStorageWrapper('oc_quota', function ($mountPoint, $storage) {
				// set up quota for home storages, even for other users
				// which can happen when using sharing

				/**
				 * @var \OC\Files\Storage\Storage $storage
				 */
				if ($storage->instanceOfStorage('\OC\Files\Storage\Home')
					|| $storage->instanceOfStorage('\OC\Files\ObjectStore\HomeObjectStoreStorage')
				) {
					if (is_object($storage->getUser())) {
						$user = $storage->getUser()->getUID();
						$quota = OC_Util::getUserQuota($user);
						if ($quota !== \OCP\Files\FileInfo::SPACE_UNLIMITED) {
							return new \OC\Files\Storage\Wrapper\Quota(array('storage' => $storage, 'quota' => $quota, 'root' => 'files'));
						}
					}
				}

				return $storage;
			});

			// copy skeleton for local storage only
			if (!isset($objectStore)) {
				$userRoot = OC_User::getHome($user);
				$userDirectory = $userRoot . '/files';
				if (!is_dir($userDirectory)) {
					mkdir($userDirectory, 0755, true);
					OC_Util::copySkeleton($userDirectory);
				}
			}

			$userDir = '/' . $user . '/files';

			//jail the user into his "home" directory
			\OC\Files\Filesystem::init($user, $userDir);

			$fileOperationProxy = new OC_FileProxy_FileOperations();
			OC_FileProxy::register($fileOperationProxy);

			OC_Hook::emit('OC_Filesystem', 'setup', array('user' => $user, 'user_dir' => $userDir));
		}
		return true;
	}

	/**
	 * check if a password is required for each public link
	 *
	 * @return boolean
	 */
	public static function isPublicLinkPasswordRequired() {
		$appConfig = \OC::$server->getAppConfig();
		$enforcePassword = $appConfig->getValue('core', 'shareapi_enforce_links_password', 'no');
		return ($enforcePassword === 'yes') ? true : false;
	}

	/**
	 * check if sharing is disabled for the current user
	 *
	 * @return boolean
	 */
	public static function isSharingDisabledForUser() {
		if (\OC_Appconfig::getValue('core', 'shareapi_exclude_groups', 'no') === 'yes') {
			$user = \OCP\User::getUser();
			$groupsList = \OC_Appconfig::getValue('core', 'shareapi_exclude_groups_list', '');
			$excludedGroups = explode(',', $groupsList);
			$usersGroups = \OC_Group::getUserGroups($user);
			if (!empty($usersGroups)) {
				$remainingGroups = array_diff($usersGroups, $excludedGroups);
				// if the user is only in groups which are disabled for sharing then
				// sharing is also disabled for the user
				if (empty($remainingGroups)) {
					return true;
				}
			}
		}
		return false;
	}

	/**
	 * check if share API enforces a default expire date
	 *
	 * @return boolean
	 */
	public static function isDefaultExpireDateEnforced() {
		$isDefaultExpireDateEnabled = \OCP\Config::getAppValue('core', 'shareapi_default_expire_date', 'no');
		$enforceDefaultExpireDate = false;
		if ($isDefaultExpireDateEnabled === 'yes') {
			$value = \OCP\Config::getAppValue('core', 'shareapi_enforce_expire_date', 'no');
			$enforceDefaultExpireDate = ($value === 'yes') ? true : false;
		}

		return $enforceDefaultExpireDate;
	}

	/**
	 * Get the quota of a user
	 *
	 * @param string $user
	 * @return int Quota bytes
	 */
	public static function getUserQuota($user) {
		$config = \OC::$server->getConfig();
		$userQuota = $config->getUserValue($user, 'files', 'quota', 'default');
		if ($userQuota === 'default') {
			$userQuota = $config->getAppValue('files', 'default_quota', 'none');
		}
		if($userQuota === 'none') {
			return \OCP\Files\FileInfo::SPACE_UNLIMITED;
		}else{
			return OC_Helper::computerFileSize($userQuota);
		}
	}

	/**
	 * copies the user skeleton files into the fresh user home files
	 *
	 * @param string $userDirectory
	 */
	public static function copySkeleton($userDirectory) {
		$skeletonDirectory = OC_Config::getValue('skeletondirectory', \OC::$SERVERROOT . '/core/skeleton');
		if (!empty($skeletonDirectory)) {
			OC_Util::copyr($skeletonDirectory, $userDirectory);
		}
	}

	/**
	 * copies a directory recursively
	 *
	 * @param string $source
	 * @param string $target
	 * @return void
	 */
	public static function copyr($source, $target) {
		$dir = opendir($source);
		@mkdir($target);
		while (false !== ($file = readdir($dir))) {
			if (!\OC\Files\Filesystem::isIgnoredDir($file)) {
				if (is_dir($source . '/' . $file)) {
					OC_Util::copyr($source . '/' . $file, $target . '/' . $file);
				} else {
					copy($source . '/' . $file, $target . '/' . $file);
				}
			}
		}
		closedir($dir);
	}

	/**
	 * @return void
	 */
	public static function tearDownFS() {
		\OC\Files\Filesystem::tearDown();
		self::$fsSetup = false;
		self::$rootMounted = false;
	}

	/**
	 * get the current installed version of ownCloud
	 *
	 * @return array
	 */
	public static function getVersion() {
		OC_Util::loadVersion();
		return \OC::$server->getSession()->get('OC_Version');
	}

	/**
	 * get the current installed version string of ownCloud
	 *
	 * @return string
	 */
	public static function getVersionString() {
		OC_Util::loadVersion();
		return \OC::$server->getSession()->get('OC_VersionString');
	}

	/**
	 * @description get the current installed edition of ownCloud. There is the community
	 * edition that just returns an empty string and the enterprise edition
	 * that returns "Enterprise".
	 * @return string
	 */
	public static function getEditionString() {
		OC_Util::loadVersion();
		return \OC::$server->getSession()->get('OC_Edition');
	}

	/**
	 * @description get the update channel of the current installed of ownCloud.
	 * @return string
	 */
	public static function getChannel() {
		OC_Util::loadVersion();
		return \OC::$server->getSession()->get('OC_Channel');
	}

	/**
	 * @description get the build number of the current installed of ownCloud.
	 * @return string
	 */
	public static function getBuild() {
		OC_Util::loadVersion();
		return \OC::$server->getSession()->get('OC_Build');
	}

	/**
	 * @description load the version.php into the session as cache
	 */
	private static function loadVersion() {
		$timestamp = filemtime(OC::$SERVERROOT . '/version.php');
		if (!\OC::$server->getSession()->exists('OC_Version') or OC::$server->getSession()->get('OC_Version_Timestamp') != $timestamp) {
			require 'version.php';
			$session = \OC::$server->getSession();
			/** @var $timestamp int */
			$session->set('OC_Version_Timestamp', $timestamp);
			/** @var $OC_Version string */
			$session->set('OC_Version', $OC_Version);
			/** @var $OC_VersionString string */
			$session->set('OC_VersionString', $OC_VersionString);
			/** @var $OC_Edition string */
			$session->set('OC_Edition', $OC_Edition);
			/** @var $OC_Channel string */
			$session->set('OC_Channel', $OC_Channel);
			/** @var $OC_Build string */
			$session->set('OC_Build', $OC_Build);
		}
	}

	/**
	 * add a javascript file
	 *
	 * @param string $application
	 * @param string|null $file filename
	 * @return void
	 */
	public static function addScript($application, $file = null) {
		if (is_null($file)) {
			$file = $application;
			$application = "";
		}
		if (!empty($application)) {
			self::$scripts[] = "$application/js/$file";
		} else {
			self::$scripts[] = "js/$file";
		}
	}

	/**
	 * add a css file
	 *
	 * @param string $application
	 * @param string|null $file filename
	 * @return void
	 */
	public static function addStyle($application, $file = null) {
		if (is_null($file)) {
			$file = $application;
			$application = "";
		}
		if (!empty($application)) {
			self::$styles[] = "$application/css/$file";
		} else {
			self::$styles[] = "css/$file";
		}
	}

	/**
	 * Add a custom element to the header
	 *
	 * @param string $tag tag name of the element
	 * @param array $attributes array of attributes for the element
	 * @param string $text the text content for the element
	 * @return void
	 */
	public static function addHeader($tag, $attributes, $text = '') {
		self::$headers[] = array(
			'tag' => $tag,
			'attributes' => $attributes,
			'text' => $text
		);
	}

	/**
	 * formats a timestamp in the "right" way
	 *
	 * @param int $timestamp
	 * @param bool $dateOnly option to omit time from the result
	 * @return string timestamp
	 * @description adjust to clients timezone if we know it
	 */
	public static function formatDate( $timestamp, $dateOnly = false) {
		if(\OC::$server->getSession()->exists('timezone')) {
			$systemTimeZone = intval(date('O'));
			$systemTimeZone = (round($systemTimeZone / 100, 0) * 60) + ($systemTimeZone % 100);
			$clientTimeZone = \OC::$server->getSession()->get('timezone') * 60;
			$offset = $clientTimeZone - $systemTimeZone;
			$timestamp = $timestamp + $offset * 60;
		}
		$l = \OC::$server->getL10N('lib');
		return $l->l($dateOnly ? 'date' : 'datetime', $timestamp);
	}

	/**
	 * check if the current server configuration is suitable for ownCloud
	 *
	 * @return array arrays with error messages and hints
	 */
	public static function checkServer() {
		$l = \OC::$server->getL10N('lib');
		$errors = array();
		$CONFIG_DATADIRECTORY = OC_Config::getValue('datadirectory', OC::$SERVERROOT . '/data');

		if (!self::needUpgrade() && OC_Config::getValue('installed', false)) {
			// this check needs to be done every time
			$errors = self::checkDataDirectoryValidity($CONFIG_DATADIRECTORY);
		}

		// Assume that if checkServer() succeeded before in this session, then all is fine.
		if (\OC::$server->getSession()->exists('checkServer_succeeded') && \OC::$server->getSession()->get('checkServer_succeeded')) {
			return $errors;
		}

		$webServerRestart = false;
		//check for database drivers
		if (!(is_callable('sqlite_open') or class_exists('SQLite3'))
			and !is_callable('mysql_connect')
			and !is_callable('pg_connect')
			and !is_callable('oci_connect')
		) {
			$errors[] = array(
				'error' => $l->t('No database drivers (sqlite, mysql, or postgresql) installed.'),
				'hint' => '' //TODO: sane hint
			);
			$webServerRestart = true;
		}

		//common hint for all file permissions error messages
		$permissionsHint = $l->t('Permissions can usually be fixed by '
			. '%sgiving the webserver write access to the root directory%s.',
			array('<a href="' . \OC_Helper::linkToDocs('admin-dir_permissions') . '" target="_blank">', '</a>'));

		// Check if config folder is writable.
		if (!is_writable(OC::$configDir) or !is_readable(OC::$configDir)) {
			$errors[] = array(
				'error' => $l->t('Cannot write into "config" directory'),
				'hint' => $l->t('This can usually be fixed by '
					. '%sgiving the webserver write access to the config directory%s.',
					array('<a href="' . \OC_Helper::linkToDocs('admin-dir_permissions') . '" target="_blank">', '</a>'))
			);
		}

		// Check if there is a writable install folder.
		if (OC_Config::getValue('appstoreenabled', true)) {
			if (OC_App::getInstallPath() === null
				|| !is_writable(OC_App::getInstallPath())
				|| !is_readable(OC_App::getInstallPath())
			) {
				$errors[] = array(
					'error' => $l->t('Cannot write into "apps" directory'),
					'hint' => $l->t('This can usually be fixed by '
						. '%sgiving the webserver write access to the apps directory%s'
						. ' or disabling the appstore in the config file.',
						array('<a href="' . \OC_Helper::linkToDocs('admin-dir_permissions') . '" target="_blank">', '</a>'))
				);
			}
		}
		// Create root dir.
		if (!is_dir($CONFIG_DATADIRECTORY)) {
			$success = @mkdir($CONFIG_DATADIRECTORY);
			if ($success) {
				$errors = array_merge($errors, self::checkDataDirectoryPermissions($CONFIG_DATADIRECTORY));
			} else {
				$errors[] = array(
					'error' => $l->t('Cannot create "data" directory (%s)', array($CONFIG_DATADIRECTORY)),
					'hint' => $l->t('This can usually be fixed by '
						. '<a href="%s" target="_blank">giving the webserver write access to the root directory</a>.',
						array(OC_Helper::linkToDocs('admin-dir_permissions')))
				);
			}
		} else if (!is_writable($CONFIG_DATADIRECTORY) or !is_readable($CONFIG_DATADIRECTORY)) {
			$errors[] = array(
				'error' => 'Data directory (' . $CONFIG_DATADIRECTORY . ') not writable by ownCloud',
				'hint' => $permissionsHint
			);
		} else {
			$errors = array_merge($errors, self::checkDataDirectoryPermissions($CONFIG_DATADIRECTORY));
		}

		if (!OC_Util::isSetLocaleWorking()) {
			$errors[] = array(
				'error' => $l->t('Setting locale to %s failed',
					array('en_US.UTF-8/fr_FR.UTF-8/es_ES.UTF-8/de_DE.UTF-8/ru_RU.UTF-8/'
						. 'pt_BR.UTF-8/it_IT.UTF-8/ja_JP.UTF-8/zh_CN.UTF-8')),
				'hint' => $l->t('Please install one of these locales on your system and restart your webserver.')
			);
		}

		$moduleHint = $l->t('Please ask your server administrator to install the module.');
		// check if all required php modules are present
		if (!class_exists('ZipArchive')) {
			$errors[] = array(
				'error' => $l->t('PHP module %s not installed.', array('zip')),
				'hint' => $moduleHint
			);
			$webServerRestart = true;
		}
		if (!class_exists('DOMDocument')) {
			$errors[] = array(
				'error' => $l->t('PHP module %s not installed.', array('dom')),
				'hint' => $moduleHint
			);
			$webServerRestart = true;
		}
		if (!function_exists('xml_parser_create')) {
			$errors[] = array(
				'error' => $l->t('PHP module %s not installed.', array('libxml')),
				'hint' => $moduleHint
			);
			$webServerRestart = true;
		}
		if (!function_exists('mb_detect_encoding')) {
			$errors[] = array(
				'error' => 'PHP module mb multibyte not installed.',
				'hint' => $moduleHint
			);
			$webServerRestart = true;
		}
		if (!function_exists('ctype_digit')) {
			$errors[] = array(
				'error' => $l->t('PHP module %s not installed.', array('ctype')),
				'hint' => $moduleHint
			);
			$webServerRestart = true;
		}
		if (!function_exists('json_encode')) {
			$errors[] = array(
				'error' => $l->t('PHP module %s not installed.', array('JSON')),
				'hint' => $moduleHint
			);
			$webServerRestart = true;
		}
		if (!extension_loaded('gd') || !function_exists('gd_info')) {
			$errors[] = array(
				'error' => $l->t('PHP module %s not installed.', array('GD')),
				'hint' => $moduleHint
			);
			$webServerRestart = true;
		}
		if (!function_exists('gzencode')) {
			$errors[] = array(
				'error' => $l->t('PHP module %s not installed.', array('zlib')),
				'hint' => $moduleHint
			);
			$webServerRestart = true;
		}
		if (!function_exists('iconv')) {
			$errors[] = array(
				'error' => $l->t('PHP module %s not installed.', array('iconv')),
				'hint' => $moduleHint
			);
			$webServerRestart = true;
		}
		if (!function_exists('simplexml_load_string')) {
			$errors[] = array(
				'error' => $l->t('PHP module %s not installed.', array('SimpleXML')),
				'hint' => $moduleHint
			);
			$webServerRestart = true;
		}
		if (version_compare(phpversion(), '5.3.3', '<')) {
			$errors[] = array(
				'error' => $l->t('PHP %s or higher is required.', '5.3.3'),
				'hint' => $l->t('Please ask your server administrator to update PHP to the latest version.'
					. ' Your PHP version is no longer supported by ownCloud and the PHP community.')
			);
			$webServerRestart = true;
		}
		if (!defined('PDO::ATTR_DRIVER_NAME')) {
			$errors[] = array(
				'error' => $l->t('PHP module %s not installed.', array('PDO')),
				'hint' => $moduleHint
			);
			$webServerRestart = true;
		}
		if (((strtolower(@ini_get('safe_mode')) == 'on')
			|| (strtolower(@ini_get('safe_mode')) == 'yes')
			|| (strtolower(@ini_get('safe_mode')) == 'true')
			|| (ini_get("safe_mode") == 1))
		) {
			$errors[] = array(
				'error' => $l->t('PHP Safe Mode is enabled. ownCloud requires that it is disabled to work properly.'),
				'hint' => $l->t('PHP Safe Mode is a deprecated and mostly useless setting that should be disabled. '
					. 'Please ask your server administrator to disable it in php.ini or in your webserver config.')
			);
			$webServerRestart = true;
		}
		if (get_magic_quotes_gpc() == 1) {
			$errors[] = array(
				'error' => $l->t('Magic Quotes is enabled. ownCloud requires that it is disabled to work properly.'),
				'hint' => $l->t('Magic Quotes is a deprecated and mostly useless setting that should be disabled. '
					. 'Please ask your server administrator to disable it in php.ini or in your webserver config.')
			);
			$webServerRestart = true;
		}
		if (!self::isAnnotationsWorking()) {
			$errors[] = array(
				'error' => 'PHP is apparently setup to strip inline doc blocks. This will make several core apps inaccessible.',
				'hint' => 'This is probably caused by a cache/accelerator such as Zend OPcache or eAccelerator.'
			);
		}

		if ($webServerRestart) {
			$errors[] = array(
				'error' => $l->t('PHP modules have been installed, but they are still listed as missing?'),
				'hint' => $l->t('Please ask your server administrator to restart the web server.')
			);
		}

		$errors = array_merge($errors, self::checkDatabaseVersion());

		// Cache the result of this function
		\OC::$server->getSession()->set('checkServer_succeeded', count($errors) == 0);

		return $errors;
	}

	/**
	 * Check the database version
	 *
	 * @return array errors array
	 */
	public static function checkDatabaseVersion() {
		$l = \OC::$server->getL10N('lib');
		$errors = array();
		$dbType = \OC_Config::getValue('dbtype', 'sqlite');
		if ($dbType === 'pgsql') {
			// check PostgreSQL version
			try {
				$result = \OC_DB::executeAudited('SHOW SERVER_VERSION');
				$data = $result->fetchRow();
				if (isset($data['server_version'])) {
					$version = $data['server_version'];
					if (version_compare($version, '9.0.0', '<')) {
						$errors[] = array(
							'error' => $l->t('PostgreSQL >= 9 required'),
							'hint' => $l->t('Please upgrade your database version')
						);
					}
				}
			} catch (\Doctrine\DBAL\DBALException $e) {
				\OCP\Util::logException('core', $e);
				$errors[] = array(
					'error' => $l->t('Error occurred while checking PostgreSQL version'),
					'hint' => $l->t('Please make sure you have PostgreSQL >= 9 or'
						. ' check the logs for more information about the error')
				);
			}
		}
		return $errors;
	}


	/**
	 * check if there are still some encrypted files stored
	 *
	 * @return boolean
	 */
	public static function encryptedFiles() {
		//check if encryption was enabled in the past
		$encryptedFiles = false;
		if (OC_App::isEnabled('files_encryption') === false) {
			$view = new OC\Files\View('/' . OCP\User::getUser());
			$keyfilePath = '/files_encryption/keyfiles';
			if ($view->is_dir($keyfilePath)) {
				$dircontent = $view->getDirectoryContent($keyfilePath);
				if (!empty($dircontent)) {
					$encryptedFiles = true;
				}
			}
		}

		return $encryptedFiles;
	}

	/**
	 * check if a backup from the encryption keys exists
	 *
	 * @return boolean
	 */
	public static function backupKeysExists() {
		//check if encryption was enabled in the past
		$backupExists = false;
		if (OC_App::isEnabled('files_encryption') === false) {
			$view = new OC\Files\View('/' . OCP\User::getUser());
			$backupPath = '/files_encryption/keyfiles.backup';
			if ($view->is_dir($backupPath)) {
				$dircontent = $view->getDirectoryContent($backupPath);
				if (!empty($dircontent)) {
					$backupExists = true;
				}
			}
		}

		return $backupExists;
	}

	/**
	 * Check for correct file permissions of data directory
	 *
	 * @param string $dataDirectory
	 * @return array arrays with error messages and hints
	 */
	public static function checkDataDirectoryPermissions($dataDirectory) {
		$l = \OC::$server->getL10N('lib');
		$errors = array();
		if (self::runningOnWindows()) {
			//TODO: permissions checks for windows hosts
		} else {
			$permissionsModHint = $l->t('Please change the permissions to 0770 so that the directory'
				. ' cannot be listed by other users.');
			$perms = substr(decoct(@fileperms($dataDirectory)), -3);
			if (substr($perms, -1) != '0') {
				chmod($dataDirectory, 0770);
				clearstatcache();
				$perms = substr(decoct(@fileperms($dataDirectory)), -3);
				if (substr($perms, 2, 1) != '0') {
					$errors[] = array(
						'error' => $l->t('Data directory (%s) is readable by other users', array($dataDirectory)),
						'hint' => $permissionsModHint
					);
				}
			}
		}
		return $errors;
	}

	/**
	 * Check that the data directory exists and is valid by
	 * checking the existence of the ".ocdata" file.
	 *
	 * @param string $dataDirectory data directory path
	 * @return bool true if the data directory is valid, false otherwise
	 */
	public static function checkDataDirectoryValidity($dataDirectory) {
		$l = \OC::$server->getL10N('lib');
		$errors = array();
		if (!file_exists($dataDirectory . '/.ocdata')) {
			$errors[] = array(
				'error' => $l->t('Data directory (%s) is invalid', array($dataDirectory)),
				'hint' => $l->t('Please check that the data directory contains a file' .
					' ".ocdata" in its root.')
			);
		}
		return $errors;
	}

	/**
	 * @param array $errors
	 */
	public static function displayLoginPage($errors = array()) {
		$parameters = array();
		foreach ($errors as $value) {
			$parameters[$value] = true;
		}
		if (!empty($_POST['user'])) {
			$parameters["username"] = $_POST['user'];
			$parameters['user_autofocus'] = false;
		} else {
			$parameters["username"] = '';
			$parameters['user_autofocus'] = true;
		}
		if (isset($_REQUEST['redirect_url'])) {
			$redirectUrl = $_REQUEST['redirect_url'];
			$parameters['redirect_url'] = urlencode($redirectUrl);
		}

		$parameters['alt_login'] = OC_App::getAlternativeLogIns();
		$parameters['rememberLoginAllowed'] = self::rememberLoginAllowed();
		OC_Template::printGuestPage("", "login", $parameters);
	}


	/**
	 * Check if the app is enabled, redirects to home if not
	 *
	 * @param string $app
	 * @return void
	 */
	public static function checkAppEnabled($app) {
		if (!OC_App::isEnabled($app)) {
			header('Location: ' . OC_Helper::linkToAbsolute('', 'index.php'));
			exit();
		}
	}

	/**
	 * Check if the user is logged in, redirects to home if not. With
	 * redirect URL parameter to the request URI.
	 *
	 * @return void
	 */
	public static function checkLoggedIn() {
		// Check if we are a user
		if (!OC_User::isLoggedIn()) {
			header('Location: ' . OC_Helper::linkToAbsolute('', 'index.php',
					array('redirect_url' => OC_Request::requestUri())
				));
			exit();
		}
	}

	/**
	 * Check if the user is a admin, redirects to home if not
	 *
	 * @return void
	 */
	public static function checkAdminUser() {
		OC_Util::checkLoggedIn();
		if (!OC_User::isAdminUser(OC_User::getUser())) {
			header('Location: ' . OC_Helper::linkToAbsolute('', 'index.php'));
			exit();
		}
	}

	/**
	 * Check if it is allowed to remember login.
	 *
	 * @note Every app can set 'rememberlogin' to 'false' to disable the remember login feature
	 *
	 * @return bool
	 */
	public static function rememberLoginAllowed() {

		$apps = OC_App::getEnabledApps();

		foreach ($apps as $app) {
			$appInfo = OC_App::getAppInfo($app);
			if (isset($appInfo['rememberlogin']) && $appInfo['rememberlogin'] === 'false') {
				return false;
			}

		}
		return true;
	}

	/**
	 * Check if the user is a subadmin, redirects to home if not
	 *
	 * @return null|boolean $groups where the current user is subadmin
	 */
	public static function checkSubAdminUser() {
		OC_Util::checkLoggedIn();
		if (!OC_SubAdmin::isSubAdmin(OC_User::getUser())) {
			header('Location: ' . OC_Helper::linkToAbsolute('', 'index.php'));
			exit();
		}
		return true;
	}

	/**
	 * Returns the URL of the default page
	 * based on the system configuration and
	 * the apps visible for the current user
	 *
	 * @return string URL
	 */
	public static function getDefaultPageUrl() {
		$urlGenerator = \OC::$server->getURLGenerator();
		if (isset($_REQUEST['redirect_url'])) {
			$location = urldecode($_REQUEST['redirect_url']);
		} else {
			$defaultPage = OC_Appconfig::getValue('core', 'defaultpage');
			if ($defaultPage) {
				$location = $urlGenerator->getAbsoluteURL($defaultPage);
			} else {
				$appId = 'files';
				$defaultApps = explode(',', \OCP\Config::getSystemValue('defaultapp', 'files'));
				// find the first app that is enabled for the current user
				foreach ($defaultApps as $defaultApp) {
					$defaultApp = OC_App::cleanAppId(strip_tags($defaultApp));
					if (OC_App::isEnabled($defaultApp)) {
						$appId = $defaultApp;
						break;
					}
				}
				$location = $urlGenerator->getAbsoluteURL('/index.php/apps/' . $appId . '/');
			}
		}
		return $location;
	}

	/**
	 * Redirect to the user default page
	 *
	 * @return void
	 */
	public static function redirectToDefaultPage() {
		$location = self::getDefaultPageUrl();
		header('Location: ' . $location);
		exit();
	}

	/**
	 * get an id unique for this instance
	 *
	 * @return string
	 */
	public static function getInstanceId() {
		$id = OC_Config::getValue('instanceid', null);
		if (is_null($id)) {
			// We need to guarantee at least one letter in instanceid so it can be used as the session_name
			$id = 'oc' . \OC::$server->getSecureRandom()->getLowStrengthGenerator()->generate(10);
			OC_Config::$object->setValue('instanceid', $id);
		}
		return $id;
	}

	/**
	 * Static lifespan (in seconds) when a request token expires.
	 *
	 * @see OC_Util::callRegister()
	 * @see OC_Util::isCallRegistered()
	 * @description
	 * Also required for the client side to compute the point in time when to
	 * request a fresh token. The client will do so when nearly 97% of the
	 * time span coded here has expired.
	 */
	public static $callLifespan = 3600; // 3600 secs = 1 hour

	/**
	 * Register an get/post call. Important to prevent CSRF attacks.
	 *
	 * @todo Write howto: CSRF protection guide
	 * @return string Generated token.
	 * @description
	 * Creates a 'request token' (random) and stores it inside the session.
	 * Ever subsequent (ajax) request must use such a valid token to succeed,
	 * otherwise the request will be denied as a protection against CSRF.
	 * The tokens expire after a fixed lifespan.
	 * @see OC_Util::$callLifespan
	 * @see OC_Util::isCallRegistered()
	 */
	public static function callRegister() {
		// Check if a token exists
		if (!\OC::$server->getSession()->exists('requesttoken')) {
			// No valid token found, generate a new one.
			$requestToken = self::generateRandomBytes(20);
			\OC::$server->getSession()->set('requesttoken', $requestToken);
		} else {
			// Valid token already exists, send it
			$requestToken = \OC::$server->getSession()->get('requesttoken');
		}
		return ($requestToken);
	}

	/**
	 * Check an ajax get/post call if the request token is valid.
	 *
	 * @return boolean False if request token is not set or is invalid.
	 * @see OC_Util::$callLifespan
	 * @see OC_Util::callRegister()
	 */
	public static function isCallRegistered() {
		return \OC::$server->getRequest()->passesCSRFCheck();
	}

	/**
	 * Check an ajax get/post call if the request token is valid. Exit if not.
	 *
	 * @todo Write howto
	 * @return void
	 */
	public static function callCheck() {
		if (!OC_Util::isCallRegistered()) {
			exit();
		}
	}

	/**
	 * Public function to sanitize HTML
	 *
	 * This function is used to sanitize HTML and should be applied on any
	 * string or array of strings before displaying it on a web page.
	 *
	 * @param string|array &$value
	 * @return string|array an array of sanitized strings or a single sanitized string, depends on the input parameter.
	 */
	public static function sanitizeHTML(&$value) {
		if (is_array($value)) {
			array_walk_recursive($value, 'OC_Util::sanitizeHTML');
		} else {
			//Specify encoding for PHP<5.4
			$value = htmlspecialchars((string)$value, ENT_QUOTES, 'UTF-8');
		}
		return $value;
	}

	/**
	 * Public function to encode url parameters
	 *
	 * This function is used to encode path to file before output.
	 * Encoding is done according to RFC 3986 with one exception:
	 * Character '/' is preserved as is.
	 *
	 * @param string $component part of URI to encode
	 * @return string
	 */
	public static function encodePath($component) {
		$encoded = rawurlencode($component);
		$encoded = str_replace('%2F', '/', $encoded);
		return $encoded;
	}

	/**
	 * Check if the .htaccess file is working
	 *
	 * @throws OC\HintException If the testfile can't get written.
	 * @return bool
	 * @description Check if the .htaccess file is working by creating a test
	 * file in the data directory and trying to access via http
	 */
	public static function isHtaccessWorking() {
		if (!OC::$server->getConfig()->getSystemValue('check_for_working_htaccess', true)) {
			return true;
		}

		// testdata
		$fileName = '/htaccesstest.txt';
		$testContent = 'testcontent';

		// creating a test file
		$testFile = OC::$server->getConfig()->getSystemValue('datadirectory', OC::$SERVERROOT . '/data') . '/' . $fileName;

		if (file_exists($testFile)) {// already running this test, possible recursive call
			return false;
		}

		$fp = @fopen($testFile, 'w');
		if (!$fp) {
			throw new OC\HintException('Can\'t create test file to check for working .htaccess file.',
				'Make sure it is possible for the webserver to write to ' . $testFile);
		}
		fwrite($fp, $testContent);
		fclose($fp);

		// accessing the file via http
		$url = OC_Helper::makeURLAbsolute(OC::$WEBROOT . '/data' . $fileName);
		$content = self::getUrlContent($url);

		// cleanup
		@unlink($testFile);

		/*
		 * If the content is not equal to test content our .htaccess
		 * is working as required
		 */
		return $content !== $testContent;
	}

	/**
	 * test if webDAV is working properly
	 *
	 * @return bool
	 * @description
	 * The basic assumption is that if the server returns 401/Not Authenticated for an unauthenticated PROPFIND
	 * the web server it self is setup properly.
	 *
	 * Why not an authenticated PROPFIND and other verbs?
	 *  - We don't have the password available
	 *  - We have no idea about other auth methods implemented (e.g. OAuth with Bearer header)
	 *
	 */
	public static function isWebDAVWorking() {
		if (!function_exists('curl_init')) {
			return true;
		}
		if (!\OC_Config::getValue("check_for_working_webdav", true)) {
			return true;
		}
		$settings = array(
			'baseUri' => OC_Helper::linkToRemote('webdav'),
		);

		$client = new \OC_DAVClient($settings);

		$client->setRequestTimeout(10);

		// for this self test we don't care if the ssl certificate is self signed and the peer cannot be verified.
		$client->setVerifyPeer(false);
		// also don't care if the host can't be verified
		$client->setVerifyHost(0);

		$return = true;
		try {
			// test PROPFIND
			$client->propfind('', array('{DAV:}resourcetype'));
		} catch (\Sabre\DAV\Exception\NotAuthenticated $e) {
			$return = true;
		} catch (\Exception $e) {
			OC_Log::write('core', 'isWebDAVWorking: NO - Reason: ' . $e->getMessage() . ' (' . get_class($e) . ')', OC_Log::WARN);
			$return = false;
		}

		return $return;
	}

	/**
	 * Check if the setlocal call does not work. This can happen if the right
	 * local packages are not available on the server.
	 *
	 * @return bool
	 */
	public static function isSetLocaleWorking() {
		// setlocale test is pointless on Windows
		if (OC_Util::runningOnWindows()) {
			return true;
		}

		\Patchwork\Utf8\Bootup::initLocale();
		if ('' === basename('§')) {
			return false;
		}
		return true;
	}

	/**
	 * Check if it's possible to get the inline annotations
	 *
	 * @return bool
	 */
	public static function isAnnotationsWorking() {
		$reflection = new \ReflectionMethod(__METHOD__);
		$docs = $reflection->getDocComment();

		return (is_string($docs) && strlen($docs) > 50);
	}

	/**
	 * Check if the PHP module fileinfo is loaded.
	 *
	 * @return bool
	 */
	public static function fileInfoLoaded() {
		return function_exists('finfo_open');
	}

	/**
	 * Check if a PHP version older then 5.3.8 is installed.
	 *
	 * @return bool
	 */
	public static function isPHPoutdated() {
		return version_compare(phpversion(), '5.3.8', '<');
	}

	/**
	 * Check if the ownCloud server can connect to the internet
	 *
	 * @return bool
	 */
	public static function isInternetConnectionWorking() {
		// in case there is no internet connection on purpose return false
		if (self::isInternetConnectionEnabled() === false) {
			return false;
		}

		// in case the connection is via proxy return true to avoid connecting to owncloud.org
		if (OC_Config::getValue('proxy', '') != '') {
			return true;
		}

		// try to connect to owncloud.org to see if http connections to the internet are possible.
		$connected = @fsockopen("www.owncloud.org", 80);
		if ($connected) {
			fclose($connected);
			return true;
		} else {
			// second try in case one server is down
			$connected = @fsockopen("apps.owncloud.com", 80);
			if ($connected) {
				fclose($connected);
				return true;
			} else {
				return false;
			}
		}
	}

	/**
	 * Check if the connection to the internet is disabled on purpose
	 *
	 * @return string
	 */
	public static function isInternetConnectionEnabled() {
		return \OC_Config::getValue("has_internet_connection", true);
	}

	/**
	 * clear all levels of output buffering
	 *
	 * @return void
	 */
	public static function obEnd() {
		while (ob_get_level()) {
			ob_end_clean();
		}
	}


	/**
	 * Generates a cryptographic secure pseudo-random string
	 *
	 * @param int $length of the random string
	 * @return string
<<<<<<< HEAD
	 * @deprecated Use \OC::$server->getSecureRandom()->getMediumStrengthGenerator()->generate($length); instead
	 */
	public static function generateRandomBytes($length = 30) {
		return \OC::$server->getSecureRandom()->getMediumStrengthGenerator()->generate($length);
=======
	 * @throws Exception when no secure RNG source is available
	 * Please also update secureRNGAvailable if you change something here
	 */
	public static function generateRandomBytes($length = 30) {
		// Try to use openssl_random_pseudo_bytes
		if (function_exists('openssl_random_pseudo_bytes')) {
			$pseudoByte = bin2hex(openssl_random_pseudo_bytes($length, $strong));
			if ($strong == true) {
				return substr($pseudoByte, 0, $length); // Truncate it to match the length
			}
		}

		// Try to use /dev/urandom
		if (!self::runningOnWindows()) {
			$fp = @file_get_contents('/dev/urandom', false, null, 0, $length);
			if ($fp !== false) {
				$string = substr(bin2hex($fp), 0, $length);
				return $string;
			}
		}

		// No random numbers are better then bad random numbers
		throw new \Exception('No secure random number generator available, please install the php-openssl extension');
>>>>>>> 73685892
	}

	/**
	 * Checks if a secure random number generator is available
	 *
	 * @return true
	 * @deprecated Function will be removed in the future and does only return true.
	 */
	public static function secureRNGAvailable() {
		return true;
	}

	/**
	 * @Brief Get file content via curl.
	 * @param string $url Url to get content
	 * @throws Exception If the URL does not start with http:// or https://
	 * @return string of the response or false on error
	 * This function get the content of a page via curl, if curl is enabled.
	 * If not, file_get_contents is used.
	 */
	public static function getUrlContent($url) {
		if (strpos($url, 'http://') !== 0 && strpos($url, 'https://') !== 0) {
			throw new Exception('$url must start with https:// or http://', 1);
		}

		if (function_exists('curl_init')) {
			$curl = curl_init();
			$max_redirects = 10;

			curl_setopt($curl, CURLOPT_HEADER, 0);
			curl_setopt($curl, CURLOPT_RETURNTRANSFER, 1);
			curl_setopt($curl, CURLOPT_CONNECTTIMEOUT, 10);
			curl_setopt($curl, CURLOPT_URL, $url);


			curl_setopt($curl, CURLOPT_USERAGENT, "ownCloud Server Crawler");
			if (OC_Config::getValue('proxy', '') != '') {
				curl_setopt($curl, CURLOPT_PROXY, OC_Config::getValue('proxy'));
			}
			if (OC_Config::getValue('proxyuserpwd', '') != '') {
				curl_setopt($curl, CURLOPT_PROXYUSERPWD, OC_Config::getValue('proxyuserpwd'));
			}

			if (ini_get('open_basedir') === '' && ini_get('safe_mode') === 'Off') {
				curl_setopt($curl, CURLOPT_FOLLOWLOCATION, true);
				curl_setopt($curl, CURLOPT_MAXREDIRS, $max_redirects);
				$data = curl_exec($curl);
			} else {
				curl_setopt($curl, CURLOPT_FOLLOWLOCATION, false);
				$mr = $max_redirects;
				if ($mr > 0) {
					$newURL = curl_getinfo($curl, CURLINFO_EFFECTIVE_URL);
					$rcurl = curl_copy_handle($curl);
					curl_setopt($rcurl, CURLOPT_HEADER, true);
					curl_setopt($rcurl, CURLOPT_NOBODY, true);
					curl_setopt($rcurl, CURLOPT_FORBID_REUSE, false);
					curl_setopt($rcurl, CURLOPT_RETURNTRANSFER, true);
					do {
						curl_setopt($rcurl, CURLOPT_URL, $newURL);
						$header = curl_exec($rcurl);
						if (curl_errno($rcurl)) {
							$code = 0;
						} else {
							$code = curl_getinfo($rcurl, CURLINFO_HTTP_CODE);
							if ($code == 301 || $code == 302) {
								preg_match('/Location:(.*?)\n/', $header, $matches);
								$newURL = trim(array_pop($matches));
							} else {
								$code = 0;
							}
						}
					} while ($code && --$mr);
					curl_close($rcurl);
					if ($mr > 0) {
						curl_setopt($curl, CURLOPT_URL, $newURL);
					}
				}

				if ($mr == 0 && $max_redirects > 0) {
					$data = false;
				} else {
					$data = curl_exec($curl);
				}
			}
			curl_close($curl);
		} else {
			$contextArray = null;

			if (OC_Config::getValue('proxy', '') != '') {
				$contextArray = array(
					'http' => array(
						'timeout' => 10,
						'proxy' => OC_Config::getValue('proxy')
					)
				);
			} else {
				$contextArray = array(
					'http' => array(
						'timeout' => 10
					)
				);
			}

			$ctx = stream_context_create(
				$contextArray
			);
			$data = @file_get_contents($url, 0, $ctx);

		}
		return $data;
	}

	/**
	 * Checks whether the server is running on Windows
	 *
	 * @return bool true if running on Windows, false otherwise
	 */
	public static function runningOnWindows() {
		return (substr(PHP_OS, 0, 3) === "WIN");
	}

	/**
	 * Checks whether the server is running on Mac OS X
	 *
	 * @return bool true if running on Mac OS X, false otherwise
	 */
	public static function runningOnMac() {
		return (strtoupper(substr(PHP_OS, 0, 6)) === 'DARWIN');
	}

	/**
	 * Handles the case that there may not be a theme, then check if a "default"
	 * theme exists and take that one
	 *
	 * @return string the theme
	 */
	public static function getTheme() {
		$theme = OC_Config::getValue("theme", '');

		if ($theme === '') {
			if (is_dir(OC::$SERVERROOT . '/themes/default')) {
				$theme = 'default';
			}
		}

		return $theme;
	}

	/**
	 * Clear the opcode cache if one exists
	 * This is necessary for writing to the config file
	 * in case the opcode cache does not re-validate files
	 *
	 * @return void
	 */
	public static function clearOpcodeCache() {
		// APC
		if (function_exists('apc_clear_cache')) {
			apc_clear_cache();
		}
		// Zend Opcache
		if (function_exists('accelerator_reset')) {
			accelerator_reset();
		}
		// XCache
		if (function_exists('xcache_clear_cache')) {
			if (ini_get('xcache.admin.enable_auth')) {
				OC_Log::write('core', 'XCache opcode cache will not be cleared because "xcache.admin.enable_auth" is enabled.', \OC_Log::WARN);
			} else {
				xcache_clear_cache(XC_TYPE_PHP, 0);
			}
		}
		// Opcache (PHP >= 5.5)
		if (function_exists('opcache_reset')) {
			opcache_reset();
		}
	}

	/**
	 * Normalize a unicode string
	 *
	 * @param string $value a not normalized string
	 * @return bool|string
	 */
	public static function normalizeUnicode($value) {
		if (class_exists('Patchwork\PHP\Shim\Normalizer')) {
			$normalizedValue = \Patchwork\PHP\Shim\Normalizer::normalize($value);
			if ($normalizedValue === false) {
				\OC_Log::write('core', 'normalizing failed for "' . $value . '"', \OC_Log::WARN);
			} else {
				$value = $normalizedValue;
			}
		}

		return $value;
	}

	/**
	 * @param boolean|string $file
	 * @return string
	 */
	public static function basename($file) {
		$file = rtrim($file, '/');
		$t = explode('/', $file);
		return array_pop($t);
	}

	/**
	 * A human readable string is generated based on version, channel and build number
	 *
	 * @return string
	 */
	public static function getHumanVersion() {
		$version = OC_Util::getVersionString() . ' (' . OC_Util::getChannel() . ')';
		$build = OC_Util::getBuild();
		if (!empty($build) and OC_Util::getChannel() === 'daily') {
			$version .= ' Build:' . $build;
		}
		return $version;
	}

	/**
	 * Returns whether the given file name is valid
	 *
	 * @param string $file file name to check
	 * @return bool true if the file name is valid, false otherwise
	 */
	public static function isValidFileName($file) {
		$trimmed = trim($file);
		if ($trimmed === '') {
			return false;
		}
		if ($trimmed === '.' || $trimmed === '..') {
			return false;
		}
		foreach (str_split($trimmed) as $char) {
			if (strpos(\OCP\FILENAME_INVALID_CHARS, $char) !== false) {
				return false;
			}
		}
		return true;
	}

	/**
	 * Check whether the instance needs to preform an upgrade
	 *
	 * @return bool
	 */
	public static function needUpgrade() {
		if (OC_Config::getValue('installed', false)) {
			$installedVersion = OC_Config::getValue('version', '0.0.0');
			$currentVersion = implode('.', OC_Util::getVersion());
			if (version_compare($currentVersion, $installedVersion, '>')) {
				return true;
			}

			// also check for upgrades for apps
			$apps = \OC_App::getEnabledApps();
			foreach ($apps as $app) {
				if (\OC_App::shouldUpgrade($app)) {
					return true;
				}
			}
			return false;
		} else {
			return false;
		}
	}

	/**
	 * @return string
	 */
	public static function isPhpCharSetUtf8() {
		return ini_get('default_charset') === 'UTF-8';
	}
}<|MERGE_RESOLUTION|>--- conflicted
+++ resolved
@@ -1208,36 +1208,10 @@
 	 *
 	 * @param int $length of the random string
 	 * @return string
-<<<<<<< HEAD
 	 * @deprecated Use \OC::$server->getSecureRandom()->getMediumStrengthGenerator()->generate($length); instead
 	 */
 	public static function generateRandomBytes($length = 30) {
 		return \OC::$server->getSecureRandom()->getMediumStrengthGenerator()->generate($length);
-=======
-	 * @throws Exception when no secure RNG source is available
-	 * Please also update secureRNGAvailable if you change something here
-	 */
-	public static function generateRandomBytes($length = 30) {
-		// Try to use openssl_random_pseudo_bytes
-		if (function_exists('openssl_random_pseudo_bytes')) {
-			$pseudoByte = bin2hex(openssl_random_pseudo_bytes($length, $strong));
-			if ($strong == true) {
-				return substr($pseudoByte, 0, $length); // Truncate it to match the length
-			}
-		}
-
-		// Try to use /dev/urandom
-		if (!self::runningOnWindows()) {
-			$fp = @file_get_contents('/dev/urandom', false, null, 0, $length);
-			if ($fp !== false) {
-				$string = substr(bin2hex($fp), 0, $length);
-				return $string;
-			}
-		}
-
-		// No random numbers are better then bad random numbers
-		throw new \Exception('No secure random number generator available, please install the php-openssl extension');
->>>>>>> 73685892
 	}
 
 	/**
