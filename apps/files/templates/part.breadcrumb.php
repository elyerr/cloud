	<?php for($i=0; $i<count($_["breadcrumb"]); $i++):
        $crumb = $_["breadcrumb"][$i]; ?>
<<<<<<< HEAD
		<div class="crumb <?php if($i == count($_["breadcrumb"])-1) echo 'last';?> svg" data-dir='<?php echo urlencode($crumb["dir"]);?>' style='background-image:url("<?php echo OCP\image_path('core','breadcrumb.png');?>")'>
=======
		<div class="crumb <?php if($i == count($_["breadcrumb"])-1) echo 'last';?> svg" data-dir='<?php echo urlencode($crumb["dir"]);?>' style='background-image:url("<?php echo OCP\image_path('core', 'breadcrumb.png');?>")'>
>>>>>>> d1c0f2a7
		<a href="<?php echo $_['baseURL'].urlencode($crumb["dir"]); ?>"><?php echo OCP\Util::sanitizeHTML($crumb["name"]); ?></a>
		</div>
	<?php endfor;?><|MERGE_RESOLUTION|>--- conflicted
+++ resolved
@@ -1,10 +1,9 @@
 	<?php for($i=0; $i<count($_["breadcrumb"]); $i++):
-        $crumb = $_["breadcrumb"][$i]; ?>
-<<<<<<< HEAD
-		<div class="crumb <?php if($i == count($_["breadcrumb"])-1) echo 'last';?> svg" data-dir='<?php echo urlencode($crumb["dir"]);?>' style='background-image:url("<?php echo OCP\image_path('core','breadcrumb.png');?>")'>
-=======
-		<div class="crumb <?php if($i == count($_["breadcrumb"])-1) echo 'last';?> svg" data-dir='<?php echo urlencode($crumb["dir"]);?>' style='background-image:url("<?php echo OCP\image_path('core', 'breadcrumb.png');?>")'>
->>>>>>> d1c0f2a7
-		<a href="<?php echo $_['baseURL'].urlencode($crumb["dir"]); ?>"><?php echo OCP\Util::sanitizeHTML($crumb["name"]); ?></a>
+	$crumb = $_["breadcrumb"][$i];
+	$dir = str_replace('+', '%20', urlencode($crumb["dir"])); ?>
+		<div class="crumb <?php if($i == count($_["breadcrumb"])-1) echo 'last';?> svg"
+			 data-dir='<?php echo $dir;?>'
+			 style='background-image:url("<?php echo OCP\image_path('core', 'breadcrumb.png');?>")'>
+		<a href="<?php echo $_['baseURL'].$dir; ?>"><?php echo OCP\Util::sanitizeHTML($crumb["name"]); ?></a>
 		</div>
-	<?php endfor;?>+	<?php endfor;