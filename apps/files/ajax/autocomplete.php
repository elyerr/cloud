<?php
//provide auto completion of paths for use with jquer ui autocomplete


// Init owncloud


OCP\JSON::checkLoggedIn();

// Get data
$query = $_GET['term'];
$dirOnly=(isset($_GET['dironly']))?($_GET['dironly']=='true'):false;

if($query[0]!='/') {
	$query='/'.$query;
}

if(substr($query, -1, 1)=='/') {
	$base=$query;
} else {
	$base=dirname($query);
}

$query=substr($query, strlen($base));

if($base!='/') {
	$query=substr($query, 1);
}
$queryLen=strlen($query);
$query=strtolower($query);

// echo "$base - $query";

$files=array();

if(\OC\Files\Filesystem::file_exists($base) and \OC\Files\Filesystem::is_dir($base)) {
	$dh = \OC\Files\Filesystem::opendir($base);
	if($dh) {
		if(substr($base, -1, 1)!='/') {
			$base=$base.'/';
		}
		while (($file = readdir($dh)) !== false) {
			if ($file != "." && $file != "..") {
				if(substr(strtolower($file), 0, $queryLen)==$query) {
					$item=$base.$file;
<<<<<<< HEAD
					if((!$dirOnly or \OC\Files\Filesystem::is_dir($item))) {
						$files[]=(object)array('id'=>$item,'label'=>$item,'name'=>$item);
=======
					if((!$dirOnly or OC_Filesystem::is_dir($item))) {
						$files[]=(object)array('id'=>$item, 'label'=>$item, 'name'=>$item);
>>>>>>> 555dd5c2
					}
				}
			}
		}
	}
}
OCP\JSON::encodedPrint($files);<|MERGE_RESOLUTION|>--- conflicted
+++ resolved
@@ -43,13 +43,8 @@
 			if ($file != "." && $file != "..") {
 				if(substr(strtolower($file), 0, $queryLen)==$query) {
 					$item=$base.$file;
-<<<<<<< HEAD
 					if((!$dirOnly or \OC\Files\Filesystem::is_dir($item))) {
-						$files[]=(object)array('id'=>$item,'label'=>$item,'name'=>$item);
-=======
-					if((!$dirOnly or OC_Filesystem::is_dir($item))) {
 						$files[]=(object)array('id'=>$item, 'label'=>$item, 'name'=>$item);
->>>>>>> 555dd5c2
 					}
 				}
 			}
