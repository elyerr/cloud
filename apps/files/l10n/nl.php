--- conflicted
+++ resolved
@@ -7,10 +7,6 @@
 "Missing a temporary folder" => "Een tijdelijke map mist",
 "Failed to write to disk" => "Schrijven naar schijf mislukt",
 "Files" => "Bestanden",
-<<<<<<< HEAD
-"Size" => "Bestandsgrootte",
-"Modified" => "Laatst aangepast",
-=======
 "Delete" => "Verwijder",
 "generating ZIP-file, it may take some time." => "aanmaken ZIP-file, dit kan enige tijd duren.",
 "Unable to upload your file as it is a directory or has 0 bytes" => "uploaden van de file mislukt, het is of een directory of de bestandsgrootte is 0 bytes",
@@ -24,7 +20,6 @@
 "folders" => "mappen",
 "file" => "bestand",
 "files" => "bestanden",
->>>>>>> 46d6fd15
 "File handling" => "Bestand",
 "Maximum upload size" => "Maximale bestandsgrootte voor uploads",
 "max. possible: " => "max. mogelijk: ",
@@ -42,10 +37,10 @@
 "Name" => "Naam",
 "Share" => "Delen",
 "Download" => "Download",
-<<<<<<< HEAD
+"Size" => "Bestandsgrootte",
+"Modified" => "Laatst aangepast",
+"Delete all" => "Alles verwijderen",
 "Delete" => "Verwijder",
-=======
->>>>>>> 46d6fd15
 "Upload too large" => "Bestanden te groot",
 "The files you are trying to upload exceed the maximum size for file uploads on this server." => "De bestanden die u probeert te uploaden zijn groter dan de maximaal toegestane  bestandsgrootte voor deze server.",
 "Files are being scanned, please wait." => "Bestanden worden gescand, even wachten.",
