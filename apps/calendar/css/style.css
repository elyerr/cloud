--- conflicted
+++ resolved
@@ -23,11 +23,6 @@
 #listview #more_before, #listview #more_after {border: 1px solid #1a1a1a; width:25em;padding: 3px;text-align: center;}
 #listview #events {width:25em;padding: 4px;}
 #listview #events .day {width:auto;padding-left:10px;border-bottom: 2px solid #EEEEEE;text-align:left;}
-<<<<<<< HEAD
-
-#sysbox{display: none;}
-=======
->>>>>>> 31846141
 
 .actions {height: 33px;	min-width: 800px;}
 .controls {min-width: 800px;}
@@ -101,8 +96,6 @@
 .fc-list-event .fc-event-title
 {
      cursor: pointer;
-<<<<<<< HEAD
-=======
 }
 .tipsy-event .tipsy-inner{
 background-color:#0098E4;
@@ -131,5 +124,4 @@
 .tipsy-event .description{
 line-height:1.2;
 margin-bottom:4px;
->>>>>>> 31846141
 }