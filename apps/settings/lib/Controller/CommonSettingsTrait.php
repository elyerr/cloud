--- conflicted
+++ resolved
@@ -133,18 +133,13 @@
 		return ['content' => $html];
 	}
 
-<<<<<<< HEAD
 	private function getIndexResponse(string $type, string $section): TemplateResponse {
-		$this->navigationManager->setActiveEntry('settings');
-=======
-	private function getIndexResponse($type, $section) {
 		if ($type === 'personal') {
 			$this->navigationManager->setActiveEntry('settings');
 		} elseif ($type === 'admin') {
 			$this->navigationManager->setActiveEntry('admin_settings');
 		}
 
->>>>>>> 30be6ad6
 		$templateParams = [];
 		$templateParams = array_merge($templateParams, $this->getNavigationParameters($type, $section));
 		$templateParams = array_merge($templateParams, $this->getSettings($section));
