--- conflicted
+++ resolved
@@ -10,7 +10,7 @@
 OC::$CLASSPATH['OCA\Encryption\Capabilities'] = 'files_encryption/lib/capabilities.php';
 OC::$CLASSPATH['OCA\Encryption\Helper'] = 'files_encryption/lib/helper.php';
 
-if(!OC_Config::getValue('maintenance', false)) {
+if (!OC_Config::getValue('maintenance', false)) {
 	OC_FileProxy::register(new OCA\Encryption\Proxy());
 
 	// User related hooks
@@ -24,23 +24,16 @@
 
 	stream_wrapper_register('crypt', 'OCA\Encryption\Stream');
 
-<<<<<<< HEAD
 	// check if we are logged in
 	if (OCP\User::isLoggedIn()) {
+
+		// ensure filesystem is loaded
+		if (!\OC\Files\Filesystem::$loaded) {
+			\OC_Util::setupFS();
+		}
+
 		$view = new OC_FilesystemView('/');
 		$session = new \OCA\Encryption\Session($view);
-=======
-// check if we are logged in
-if (OCP\User::isLoggedIn()) {
-
-	// ensure filesystem is loaded
-	if(!\OC\Files\Filesystem::$loaded) {
-		\OC_Util::setupFS();
-	}
-
-	$view = new OC_FilesystemView('/');
-	$session = new \OCA\Encryption\Session($view);
->>>>>>> eafb2410
 
 		// check if user has a private key
 		if (
