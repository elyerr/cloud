--- conflicted
+++ resolved
@@ -239,7 +239,6 @@
 
 	}
 
-<<<<<<< HEAD
 	function testDecryptPrivateKey() {
 
 		// test successful decrypt
@@ -256,11 +255,10 @@
 
 	}
 
-=======
-	/**
-	 * @medium
-	 */
->>>>>>> db6080c5
+
+	/**
+	 * @medium
+	 */
 	function testSymmetricEncryptFileContent() {
 
 		# TODO: search in keyfile for actual content as IV will ensure this test always passes
