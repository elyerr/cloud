<?php $TRANSLATIONS = array(
<<<<<<< HEAD
=======
"User %s shared a file with you" => "Użytkownik %s współdzieli plik z tobą",
"User %s shared a folder with you" => "Uzytkownik %s wspóldzieli folder z toba",
"User %s shared the file \"%s\" with you. It is available for download here: %s" => "Użytkownik %s współdzieli plik \"%s\" z tobą. Jest dostępny tutaj: %s",
"User %s shared the folder \"%s\" with you. It is available for download here: %s" => "Uzytkownik %s wspóldzieli folder \"%s\" z toba. Jest dostepny tutaj: %s",
>>>>>>> 166da88b
"Category type not provided." => "Typ kategorii nie podany.",
"No category to add?" => "Brak kategorii",
"This category already exists: " => "Ta kategoria już istnieje",
"Object type not provided." => "Typ obiektu nie podany.",
"%s ID not provided." => "%s ID nie podany.",
"Error adding %s to favorites." => "Błąd dodania %s do ulubionych.",
"No categories selected for deletion." => "Nie ma kategorii zaznaczonych do usunięcia.",
"Error removing %s from favorites." => "Błąd usunięcia %s z ulubionych.",
"Settings" => "Ustawienia",
"seconds ago" => "sekund temu",
"1 minute ago" => "1 minute temu",
"{minutes} minutes ago" => "{minutes} minut temu",
"1 hour ago" => "1 godzine temu",
"{hours} hours ago" => "{hours} godzin temu",
"today" => "dziś",
"yesterday" => "wczoraj",
"{days} days ago" => "{days} dni temu",
"last month" => "ostani miesiąc",
"{months} months ago" => "{months} miesięcy temu",
"months ago" => "miesięcy temu",
"last year" => "ostatni rok",
"years ago" => "lat temu",
"Choose" => "Wybierz",
"Cancel" => "Anuluj",
"No" => "Nie",
"Yes" => "Tak",
"Ok" => "Ok",
"The object type is not specified." => "Typ obiektu nie jest określony.",
"Error" => "Błąd",
"The app name is not specified." => "Nazwa aplikacji nie jest określona.",
"The required file {file} is not installed!" => "Żądany plik {file} nie jest zainstalowany!",
"Error while sharing" => "Błąd podczas współdzielenia",
"Error while unsharing" => "Błąd podczas zatrzymywania współdzielenia",
"Error while changing permissions" => "Błąd przy zmianie uprawnień",
"Shared with you and the group {group} by {owner}" => "Udostępnione Tobie i grupie {group} przez {owner}",
"Shared with you by {owner}" => "Udostępnione Ci przez {owner}",
"Share with" => "Współdziel z",
"Share with link" => "Współdziel z link",
"Password protect" => "Zabezpieczone hasłem",
"Password" => "Hasło",
"Email link to person" => "Email do osoby",
"Send" => "Wyślij",
"Set expiration date" => "Ustaw datę wygaśnięcia",
"Expiration date" => "Data wygaśnięcia",
"Share via email:" => "Współdziel poprzez maila",
"No people found" => "Nie znaleziono ludzi",
"Resharing is not allowed" => "Współdzielenie nie jest możliwe",
"Shared in {item} with {user}" => "Współdzielone w {item} z {user}",
"Unshare" => "Zatrzymaj współdzielenie",
"can edit" => "można edytować",
"access control" => "kontrola dostępu",
"create" => "utwórz",
"update" => "uaktualnij",
"delete" => "usuń",
"share" => "współdziel",
"Password protected" => "Zabezpieczone hasłem",
"Error unsetting expiration date" => "Błąd niszczenie daty wygaśnięcia",
"Error setting expiration date" => "Błąd podczas ustawiania daty wygaśnięcia",
"Sending ..." => "Wysyłanie...",
"Email sent" => "Wyślij Email",
"ownCloud password reset" => "restart hasła",
"Use the following link to reset your password: {link}" => "Proszę użyć tego odnośnika do zresetowania hasła: {link}",
"You will receive a link to reset your password via Email." => "Odnośnik służący do resetowania hasła zostanie wysłany na adres e-mail.",
"Reset email send." => "Wyślij zresetowany email.",
"Request failed!" => "Próba nieudana!",
"Username" => "Nazwa użytkownika",
"Request reset" => "Żądanie resetowania",
"Your password was reset" => "Zresetowano hasło",
"To login page" => "Do strony logowania",
"New password" => "Nowe hasło",
"Reset password" => "Zresetuj hasło",
"Personal" => "Osobiste",
"Users" => "Użytkownicy",
"Apps" => "Programy",
"Admin" => "Administrator",
"Help" => "Pomoc",
"Access forbidden" => "Dostęp zabroniony",
"Cloud not found" => "Nie odnaleziono chmury",
"Edit categories" => "Edytuj kategorię",
"Add" => "Dodaj",
"Security Warning" => "Ostrzeżenie o zabezpieczeniach",
"No secure random number generator is available, please enable the PHP OpenSSL extension." => "Niedostępny bezpieczny generator liczb losowych, należy włączyć rozszerzenie OpenSSL w PHP.",
"Without a secure random number generator an attacker may be able to predict password reset tokens and take over your account." => "Bez bezpiecznego generatora liczb losowych, osoba atakująca może być w stanie przewidzieć resetujące hasło tokena i przejąć kontrolę nad swoim kontem.",
"Your data directory and your files are probably accessible from the internet. The .htaccess file that ownCloud provides is not working. We strongly suggest that you configure your webserver in a way that the data directory is no longer accessible or you move the data directory outside the webserver document root." => "Katalog danych (data) i pliki są prawdopodobnie dostępnego z Internetu. Sprawdź plik .htaccess oraz konfigurację serwera (hosta). Sugerujemy, skonfiguruj swój serwer w taki sposób, żeby dane katalogu nie były dostępne lub przenieść katalog danych spoza głównego dokumentu webserwera.",
"Create an <strong>admin account</strong>" => "Tworzenie <strong>konta administratora</strong>",
"Advanced" => "Zaawansowane",
"Data folder" => "Katalog danych",
"Configure the database" => "Konfiguracja bazy danych",
"will be used" => "zostanie użyte",
"Database user" => "Użytkownik bazy danych",
"Database password" => "Hasło do bazy danych",
"Database name" => "Nazwa bazy danych",
"Database tablespace" => "Obszar tabel bazy danych",
"Database host" => "Komputer bazy danych",
"Finish setup" => "Zakończ konfigurowanie",
"Sunday" => "Niedziela",
"Monday" => "Poniedziałek",
"Tuesday" => "Wtorek",
"Wednesday" => "Środa",
"Thursday" => "Czwartek",
"Friday" => "Piątek",
"Saturday" => "Sobota",
"January" => "Styczeń",
"February" => "Luty",
"March" => "Marzec",
"April" => "Kwiecień",
"May" => "Maj",
"June" => "Czerwiec",
"July" => "Lipiec",
"August" => "Sierpień",
"September" => "Wrzesień",
"October" => "Październik",
"November" => "Listopad",
"December" => "Grudzień",
"web services under your control" => "usługi internetowe pod kontrolą",
"Log out" => "Wylogowuje użytkownika",
"Automatic logon rejected!" => "Automatyczne logowanie odrzucone!",
"If you did not change your password recently, your account may be compromised!" => "Jeśli nie było zmianie niedawno hasło, Twoje konto może być zagrożone!",
"Please change your password to secure your account again." => "Proszę zmienić swoje hasło, aby zabezpieczyć swoje konto ponownie.",
"Lost your password?" => "Nie pamiętasz hasła?",
"remember" => "Zapamiętanie",
"Log in" => "Zaloguj",
"You are logged out." => "Wylogowano użytkownika.",
"prev" => "wstecz",
"next" => "naprzód",
"Security Warning!" => "Ostrzeżenie o zabezpieczeniach!",
"Please verify your password. <br/>For security reasons you may be occasionally asked to enter your password again." => "Sprawdź swoje hasło.<br/>Ze względów bezpieczeństwa możesz zostać czasami poproszony o wprowadzenie hasła ponownie.",
"Verify" => "Zweryfikowane"
);<|MERGE_RESOLUTION|>--- conflicted
+++ resolved
@@ -1,11 +1,8 @@
 <?php $TRANSLATIONS = array(
-<<<<<<< HEAD
-=======
 "User %s shared a file with you" => "Użytkownik %s współdzieli plik z tobą",
 "User %s shared a folder with you" => "Uzytkownik %s wspóldzieli folder z toba",
 "User %s shared the file \"%s\" with you. It is available for download here: %s" => "Użytkownik %s współdzieli plik \"%s\" z tobą. Jest dostępny tutaj: %s",
 "User %s shared the folder \"%s\" with you. It is available for download here: %s" => "Uzytkownik %s wspóldzieli folder \"%s\" z toba. Jest dostepny tutaj: %s",
->>>>>>> 166da88b
 "Category type not provided." => "Typ kategorii nie podany.",
 "No category to add?" => "Brak kategorii",
 "This category already exists: " => "Ta kategoria już istnieje",
