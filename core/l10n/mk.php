<?php $TRANSLATIONS = array(
"No category to add?" => "Нема категорија да се додаде?",
"This category already exists: " => "Оваа категорија веќе постои:",
<<<<<<< HEAD
"Settings" => "Поставки",
"January" => "Јануари",
"February" => "Февруари",
"March" => "Март",
"April" => "Април",
"May" => "Мај",
"June" => "Јуни",
"July" => "Јули",
"August" => "Август",
"September" => "Септември",
"October" => "Октомври",
"November" => "Ноември",
"December" => "Декември",
=======
"No categories selected for deletion." => "Не е одбрана категорија за бришење.",
"Settings" => "Поставки",
>>>>>>> d1c0f2a7
"Cancel" => "Откажи",
"No" => "Не",
"Yes" => "Да",
"Ok" => "Во ред",
<<<<<<< HEAD
"No categories selected for deletion." => "Не е одбрана категорија за бришење.",
"Error" => "Грешка",
"Password" => "Лозинка",
=======
"Error" => "Грешка",
"Password" => "Лозинка",
"create" => "креирај",
>>>>>>> d1c0f2a7
"ownCloud password reset" => "ресетирање на лозинка за ownCloud",
"Use the following link to reset your password: {link}" => "Користете ја следната врска да ја ресетирате Вашата лозинка: {link}",
"You will receive a link to reset your password via Email." => "Ќе добиете врска по е-пошта за да може да ја ресетирате Вашата лозинка.",
"Username" => "Корисничко име",
"Request reset" => "Побарајте ресетирање",
"Your password was reset" => "Вашата лозинка беше ресетирана",
"To login page" => "Кон страницата за најава",
"New password" => "Нова лозинка",
"Reset password" => "Ресетирај лозинка",
"Personal" => "Лично",
"Users" => "Корисници",
"Apps" => "Апликации",
"Admin" => "Админ",
"Help" => "Помош",
"Access forbidden" => "Забранет пристап",
"Cloud not found" => "Облакот не е најден",
"Edit categories" => "Уреди категории",
"Add" => "Додади",
"Create an <strong>admin account</strong>" => "Направете <strong>администраторска сметка</strong>",
"Advanced" => "Напредно",
"Data folder" => "Фолдер со податоци",
"Configure the database" => "Конфигурирај ја базата",
"will be used" => "ќе биде користено",
"Database user" => "Корисник на база",
"Database password" => "Лозинка на база",
"Database name" => "Име на база",
"Database host" => "Сервер со база",
"Finish setup" => "Заврши го подесувањето",
"Sunday" => "Недела",
"Monday" => "Понеделник",
"Tuesday" => "Вторник",
"Wednesday" => "Среда",
"Thursday" => "Четврток",
"Friday" => "Петок",
"Saturday" => "Сабота",
"January" => "Јануари",
"February" => "Февруари",
"March" => "Март",
"April" => "Април",
"May" => "Мај",
"June" => "Јуни",
"July" => "Јули",
"August" => "Август",
"September" => "Септември",
"October" => "Октомври",
"November" => "Ноември",
"December" => "Декември",
"web services under your control" => "веб сервиси под Ваша контрола",
"Log out" => "Одјава",
"Lost your password?" => "Ја заборавивте лозинката?",
"remember" => "запамти",
"Log in" => "Најава",
"You are logged out." => "Одјавени сте.",
"prev" => "претходно",
"next" => "следно"
);<|MERGE_RESOLUTION|>--- conflicted
+++ resolved
@@ -1,37 +1,15 @@
 <?php $TRANSLATIONS = array(
 "No category to add?" => "Нема категорија да се додаде?",
 "This category already exists: " => "Оваа категорија веќе постои:",
-<<<<<<< HEAD
-"Settings" => "Поставки",
-"January" => "Јануари",
-"February" => "Февруари",
-"March" => "Март",
-"April" => "Април",
-"May" => "Мај",
-"June" => "Јуни",
-"July" => "Јули",
-"August" => "Август",
-"September" => "Септември",
-"October" => "Октомври",
-"November" => "Ноември",
-"December" => "Декември",
-=======
 "No categories selected for deletion." => "Не е одбрана категорија за бришење.",
 "Settings" => "Поставки",
->>>>>>> d1c0f2a7
 "Cancel" => "Откажи",
 "No" => "Не",
 "Yes" => "Да",
 "Ok" => "Во ред",
-<<<<<<< HEAD
-"No categories selected for deletion." => "Не е одбрана категорија за бришење.",
-"Error" => "Грешка",
-"Password" => "Лозинка",
-=======
 "Error" => "Грешка",
 "Password" => "Лозинка",
 "create" => "креирај",
->>>>>>> d1c0f2a7
 "ownCloud password reset" => "ресетирање на лозинка за ownCloud",
 "Use the following link to reset your password: {link}" => "Користете ја следната врска да ја ресетирате Вашата лозинка: {link}",
 "You will receive a link to reset your password via Email." => "Ќе добиете врска по е-пошта за да може да ја ресетирате Вашата лозинка.",
