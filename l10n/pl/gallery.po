--- conflicted
+++ resolved
@@ -11,86 +11,24 @@
 msgstr ""
 "Project-Id-Version: ownCloud\n"
 "Report-Msgid-Bugs-To: http://bugs.owncloud.org/\n"
-<<<<<<< HEAD
-"POT-Creation-Date: 2012-06-06 00:12+0200\n"
-"PO-Revision-Date: 2012-06-05 22:15+0000\n"
-"Last-Translator: icewind <icewind1991@gmail.com>\n"
-"Language-Team: Polish (http://www.transifex.net/projects/p/owncloud/language/pl/)\n"
-=======
 "POT-Creation-Date: 2012-07-31 22:53+0200\n"
 "PO-Revision-Date: 2012-07-30 10:41+0000\n"
 "Last-Translator: Marcin Małecki <gerber@tkdami.net>\n"
 "Language-Team: Polish (http://www.transifex.com/projects/p/owncloud/language/pl/)\n"
->>>>>>> 46d6fd15
 "MIME-Version: 1.0\n"
 "Content-Type: text/plain; charset=UTF-8\n"
 "Content-Transfer-Encoding: 8bit\n"
 "Language: pl\n"
 "Plural-Forms: nplurals=3; plural=(n==1 ? 0 : n%10>=2 && n%10<=4 && (n%100<10 || n%100>=20) ? 1 : 2)\n"
 
-<<<<<<< HEAD
-#: appinfo/app.php:37
-msgid "Pictures"
-msgstr "Zdjęcia"
-
-#: js/album_cover.js:44
-msgid "Share gallery"
-msgstr ""
-
-#: js/album_cover.js:64 js/album_cover.js:100 js/album_cover.js:133
-msgid "Error: "
-msgstr ""
-
-#: js/album_cover.js:64 js/album_cover.js:100
-msgid "Internal error"
-msgstr ""
-
-#: js/album_cover.js:114
-msgid "Scanning root"
-msgstr ""
-
-#: js/album_cover.js:115
-msgid "Default order"
-msgstr ""
-
-#: js/album_cover.js:116
-msgid "Ascending"
-msgstr ""
-
-#: js/album_cover.js:116
-msgid "Descending"
-msgstr ""
-
-#: js/album_cover.js:117 templates/index.php:19
-msgid "Settings"
-msgstr "Ustawienia"
-
-#: js/album_cover.js:122
-msgid "Scanning root cannot be empty"
-msgstr ""
-
-#: js/album_cover.js:122 js/album_cover.js:133
-msgid "Error"
-msgstr ""
-=======
 #: appinfo/app.php:39
 msgid "Pictures"
 msgstr "Zdjęcia"
->>>>>>> 46d6fd15
 
 #: js/pictures.js:12
 msgid "Share gallery"
 msgstr "Udostępnij galerię"
 
-<<<<<<< HEAD
-#: templates/index.php:17
-msgid "Stop"
-msgstr "Stop"
-
-#: templates/index.php:18
-msgid "Share"
-msgstr "Współdziel"
-=======
 #: js/pictures.js:32
 msgid "Error: "
 msgstr "Błąd: "
@@ -102,7 +40,6 @@
 #: templates/index.php:27
 msgid "Slideshow"
 msgstr "Pokaz slajdów"
->>>>>>> 46d6fd15
 
 #: templates/view_album.php:19
 msgid "Back"
